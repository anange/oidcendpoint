--- conflicted
+++ resolved
@@ -139,11 +139,6 @@
             request = {}
 
         # Verify that the client is allowed to do this
-<<<<<<< HEAD
-        auth_info = self.client_authentication(
-            request, auth, endpoint="userinfo", **kwargs
-        )
-=======
         try:
             auth_info = self.client_authentication(
                 request, auth, endpoint="userinfo", **kwargs
@@ -151,7 +146,6 @@
         except ValueError as e:
             return dict(error="invalid_token", error_description=e.args[0])
 
->>>>>>> 62c88e6d
         if isinstance(auth_info, ResponseMessage):
             return auth_info
         else:
