--- conflicted
+++ resolved
@@ -88,11 +88,7 @@
             self.do_add_claims(payload, uinfo, self.add_claims)
         if self.add_claims_by_scope:
             _allowed_claims = self.cntx.claims_handler.allowed_claims(
-<<<<<<< HEAD
-                self.cntx, client_id
-=======
                 client_id, self.cntx
->>>>>>> 62c88e6d
             )
             self.do_add_claims(
                 payload,
