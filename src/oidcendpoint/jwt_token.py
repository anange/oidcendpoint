--- conflicted
+++ resolved
@@ -29,7 +29,7 @@
             except KeyError:
                 pass
 
-    def __call__(self, sid, uinfo, sinfo, **kwargs):
+    def __call__(self, sid, uinfo, sinfo, aud=None, **kwargs):
         """
         Return a token.
 
@@ -50,12 +50,7 @@
         payload.update(kwargs)
         signer = JWT(key_jar=self.key_jar, iss=self.issuer,
                      lifetime=self.lifetime, sign_alg=self.alg)
-<<<<<<< HEAD
-
-        _aud = [sinfo['client_id']]
-=======
         _aud = aud if isinstance(aud, list) else [aud]
->>>>>>> b27bc9da
         _aud.extend(self.def_aud)
 
         return signer.pack(payload, aud=_aud)
